'use strict'

/**
 * @module serverless-plugin-warmup
 *
 * @see {@link https://serverless.com/framework/docs/providers/aws/guide/plugins/}
 *
 * @requires 'bluebird'
 * @requires 'fs-extra'
 * @requires 'path'
 * */
const BbPromise = require('bluebird')
const fs = BbPromise.promisifyAll(require('fs-extra'))
const path = require('path')

/**
 * @classdesc Keep your lambdas warm during Winter
 * @class WarmUP
 * */
class WarmUP {
  /**
   * @description Serverless Warm Up
   * @constructor
   *
   * @param {!Object} serverless - Serverless object
   * @param {!Object} options - Serverless options
   * */
  constructor (serverless, options) {
    /** Serverless variables */
    this.serverless = serverless
    this.options = options

    this.provider = this.serverless.getProvider('aws')

    this.hooks = {
      'after:package:initialize': this.afterPackageInitialize.bind(this),
      'after:package:createDeploymentArtifacts': this.afterCreateDeploymentArtifacts.bind(this),
      'after:deploy:deploy': this.afterDeployFunctions.bind(this)
    }
  }

  /**
   * @description After package initialize hook. Create warmer function and add it to the service.
   *
   * @fulfil {} — Warm up set
   * @reject {Error} Warm up error
   *
   * @return {(boolean|Promise)}
   * */
  afterPackageInitialize () {
    // See https://github.com/serverless/serverless/issues/2631
<<<<<<< HEAD
    this.options.stage = this.options.stage
      || this.serverless.service.provider.stage
      || (this.serverless.service.defaults && this.serverless.service.defaults.stage)
      || 'dev'
    this.options.region = this.options.region
      || this.serverless.service.provider.region
      || (this.serverless.service.defaults && this.serverless.service.defaults.region)
      || 'us-east-1'
=======
    this.options.stage = this.options.stage ||
      this.serverless.service.provider.stage ||
      (this.serverless.service.defaults && this.serverless.service.defaults.stage) ||
      'dev'
    this.options.region = this.options.region ||
      this.serverless.service.provider.region ||
      (this.serverless.service.defaults && this.serverless.service.defaults.region) ||
      'us-east-1'
>>>>>>> a9b8c500
    this.custom = this.serverless.service.custom

    this.configPlugin()
    return this.createWarmer()
  }

  /**
   * @description After create deployment artifacts. Clean prefix folder.
   *
   * @fulfil {} — Optimization finished
   * @reject {Error} Optimization error
   *
   * @return {Promise}
   * */
  afterCreateDeploymentArtifacts () {
    return this.cleanFolder()
  }

  /**
   * @description After deploy functions hooks
   *
   * @fulfil {} — Functions warmed up sucessfuly
   * @reject {Error} Functions couldn't be warmed up
   *
   * @return {Promise}
   * */
  afterDeployFunctions () {
    this.configPlugin()
    if (this.warmup.prewarm) {
      return this.warmUpFunctions()
    }
  }

  /**
   * @description Configure the plugin based on the context of serverless.yml
   *
   * @return {}
   * */
  configPlugin () {
    /** Set warm up folder, file and handler paths */
    this.folderName = '_warmup'
    if (this.custom && this.custom.warmup && typeof this.custom.warmup.folderName === 'string') {
      this.folderName = this.custom.warmup.folderName
    }
    this.pathFolder = this.getPath(this.folderName)
    this.pathFile = this.pathFolder + '/index.js'
    this.pathHandler = this.folderName + '/index.warmUp'
    this.payload = JSON.stringify({ source: 'serverless-plugin-warmup' })

    /** Default options */
    this.warmup = {
      default: false,
      cleanFolder: true,
      memorySize: 128,
      name: this.serverless.service.service + '-' + this.options.stage + '-warmup-plugin',
      schedule: ['rate(5 minutes)'],
      timeout: 10,
      prewarm: false
    }

    /** Set global custom options */
    if (!this.custom || !this.custom.warmup) {
      return
    }

    /** Default warmup */
    if (typeof this.custom.warmup.default !== 'undefined') {
      this.warmup.default = this.custom.warmup.default
    }

    /** Clean folder */
    if (typeof this.custom.warmup.cleanFolder === 'boolean') {
      this.warmup.cleanFolder = this.custom.warmup.cleanFolder
    }

    /** Memory size */
    if (typeof this.custom.warmup.memorySize === 'number') {
      this.warmup.memorySize = this.custom.warmup.memorySize
    }

    /** Function name */
    if (typeof this.custom.warmup.name === 'string') {
      this.warmup.name = this.custom.warmup.name
    }

    /** Role */
    if (typeof this.custom.warmup.role === 'string') {
      this.warmup.role = this.custom.warmup.role
    }

    /** Tags */
    if (typeof this.custom.warmup.tags === 'object') {
      this.warmup.tags = this.custom.warmup.tags
    }

    /** Schedule expression */
    if (typeof this.custom.warmup.schedule === 'string') {
      this.warmup.schedule = [this.custom.warmup.schedule]
    } else if (Array.isArray(this.custom.warmup.schedule)) {
      this.warmup.schedule = this.custom.warmup.schedule
    }

    /** Timeout */
    if (typeof this.custom.warmup.timeout === 'number') {
      this.warmup.timeout = this.custom.warmup.timeout
    }

    /** Pre-warm */
    if (typeof this.custom.warmup.prewarm === 'boolean') {
      this.warmup.prewarm = this.custom.warmup.prewarm
    }
  }

  /**
   * @description After create deployment artifacts
   *
   * @param {string} file — File path
   *
   * @return {String} Absolute file path
   * */
  getPath (file) {
    return path.join(this.serverless.config.servicePath, file)
  }

  /**
   * @description Clean prefix folder
   *
   * @fulfil {} — Folder cleaned
   * @reject {Error} File system error
   *
   * @return {Promise}
   * */
  cleanFolder () {
    if (!this.warmup.cleanFolder) {
      return Promise.resolve()
    }
    return fs.removeAsync(this.pathFolder)
  }

  /**
   * @description Warm up functions
   *
   * @fulfil {} — Warm up function created and added to service
   * @reject {Error} Warm up error
   *
   * @return {Promise}
   * */
  createWarmer () {
    /** Get functions */
    const allFunctions = this.serverless.service.getAllFunctions()

    /** Filter functions for warm up */
    return BbPromise.filter(allFunctions, (functionName) => {
      const functionObject = this.serverless.service.getFunction(functionName)

      const enable = (config) => config === true ||
        config === this.options.stage ||
        (Array.isArray(config) && config.indexOf(this.options.stage) !== -1)

      const functionConfig = functionObject.hasOwnProperty('warmup')
        ? functionObject.warmup
        : this.warmup.default

      /** Function needs to be warm */
      return enable(functionConfig)
    }).then((functionNames) => {
      /** Skip writing if no functions need to be warm */
      if (!functionNames.length) {
        /** Log no warmup */
        this.serverless.cli.log('WarmUP: no lambda to warm')
        return true
      }

      /** Write warm up function */
      return this.createWarmUpFunctionArtifact(functionNames)
    }).then((skip) => {
      /** Add warm up function to service */
      if (skip !== true) {
        return this.addWarmUpFunctionToService()
      }
    })
  }

  /**
   * @description Write warm up ES6 function
   *
   * @param {Array} functionNames - Function names
   *
   * @fulfil {} — Warm up function created
   * @reject {Error} Warm up error
   *
   * @return {Promise}
   * */
  createWarmUpFunctionArtifact (functionNames) {
    /** Log warmup start */
    this.serverless.cli.log('WarmUP: setting ' + functionNames.length + ' lambdas to be warm')

    /** Get function names */
    functionNames = functionNames.map((functionName) => {
      const functionObject = this.serverless.service.getFunction(functionName)
      this.serverless.cli.log('WarmUP: ' + functionObject.name)
      return functionObject.name
    })

    const warmUpFunction = `"use strict";

/** Generated by Serverless WarmUP Plugin at ${new Date().toISOString()} */
const aws = require("aws-sdk");
aws.config.region = "${this.options.region}";
const lambda = new aws.Lambda();
const functionNames = ${JSON.stringify(functionNames)};
module.exports.warmUp = async (event, context, callback) => {
  console.log("Warm Up Start");
  const invokes = await Promise.all(functionNames.map(async (functionName) => {
    const params = {
      ClientContext: "${Buffer.from(`{"custom":${this.payload}}`).toString('base64')}",
      FunctionName: functionName,
      InvocationType: "RequestResponse",
      LogType: "None",
      Qualifier: process.env.SERVERLESS_ALIAS || "$LATEST",
<<<<<<< HEAD
      Payload: ${this.payload}
=======
      Payload: '${JSON.stringify({ source: 'serverless-plugin-warmup' })}'
>>>>>>> a9b8c500
    };

    try {
      const data = await lambda.invoke(params).promise();
      console.log(\`Warm Up Invoke Success: \${functionName}\`, data);
      return true;
    } catch (e) {
      console.log(\`Warm Up Invoke Error: \${functionName}\`, e);
      return false;
    }
  }));

  console.log(\`Warm Up Finished with \${invokes.filter(r => !r).length} invoke errors\`);
}`

    /** Write warm up file */
    return fs.outputFileAsync(this.pathFile, warmUpFunction)
  }

  /**
   * @description Add warm up function to service
   *
   * @return {Object} Warm up service function object
   * */
  addWarmUpFunctionToService () {
    /** SLS warm up function */
    this.serverless.service.functions.warmUpPlugin = {
      description: 'Serverless WarmUP Plugin',
      events: this.warmup.schedule.map(schedule => ({ schedule })),
      handler: this.pathHandler,
      memorySize: this.warmup.memorySize,
      name: this.warmup.name,
      runtime: 'nodejs8.10',
      package: {
        individually: true,
        exclude: ['**'],
        include: [this.folderName + '/**']
      },
      timeout: this.warmup.timeout
    }

    if (this.warmup.role) {
      this.serverless.service.functions.warmUpPlugin.role = this.warmup.role
    }

    if (this.warmup.tags) {
      this.serverless.service.functions.warmUpPlugin.tags = this.warmup.tags
    }

    /** Return service function object */
    return this.serverless.service.functions.warmUpPlugin
  }

  /**
   * @description Warm up the functions immediately after deployment
   *
   * @fulfil {} — Functions warmed up sucessfuly
   * @reject {Error} Functions couldn't be warmed up
   *
   * @return {Promise}
   * */
  warmUpFunctions () {
    this.serverless.cli.log('WarmUP: Pre-warming up your functions')

    const params = {
      FunctionName: this.warmup.name,
      InvocationType: 'RequestResponse',
      LogType: 'None',
      Qualifier: process.env.SERVERLESS_ALIAS || '$LATEST',
      Payload: JSON.stringify({ source: 'serverless-plugin-warmup' })
    }

    return this.provider.request('Lambda', 'invoke', params)
      .then(data => this.serverless.cli.log('WarmUp: Functions sucessfuly pre-warmed'))
      .catch(error => this.serverless.cli.log('WarmUp: Error while pre-warming functions', error))
  }
}

/** Export WarmUP class */
module.exports = WarmUP<|MERGE_RESOLUTION|>--- conflicted
+++ resolved
@@ -49,7 +49,6 @@
    * */
   afterPackageInitialize () {
     // See https://github.com/serverless/serverless/issues/2631
-<<<<<<< HEAD
     this.options.stage = this.options.stage
       || this.serverless.service.provider.stage
       || (this.serverless.service.defaults && this.serverless.service.defaults.stage)
@@ -58,16 +57,7 @@
       || this.serverless.service.provider.region
       || (this.serverless.service.defaults && this.serverless.service.defaults.region)
       || 'us-east-1'
-=======
-    this.options.stage = this.options.stage ||
-      this.serverless.service.provider.stage ||
-      (this.serverless.service.defaults && this.serverless.service.defaults.stage) ||
-      'dev'
-    this.options.region = this.options.region ||
-      this.serverless.service.provider.region ||
-      (this.serverless.service.defaults && this.serverless.service.defaults.region) ||
-      'us-east-1'
->>>>>>> a9b8c500
+
     this.custom = this.serverless.service.custom
 
     this.configPlugin()
@@ -288,11 +278,7 @@
       InvocationType: "RequestResponse",
       LogType: "None",
       Qualifier: process.env.SERVERLESS_ALIAS || "$LATEST",
-<<<<<<< HEAD
       Payload: ${this.payload}
-=======
-      Payload: '${JSON.stringify({ source: 'serverless-plugin-warmup' })}'
->>>>>>> a9b8c500
     };
 
     try {
